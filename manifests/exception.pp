--- conflicted
+++ resolved
@@ -73,19 +73,13 @@
         }
       }
       $fw_command = 'portopening'
-<<<<<<< HEAD
       validate_re($protocol,['^(TCP|UDP|ICMPv(4|6))$'])
       if $protocol =~ /ICMPv(4|6)/ {
         $allow_context = "protocol=${protocol}"
       } else {
         $allow_context = "protocol=${protocol} ${port_param}=${local_port}"
-        validate_re($local_port,['[0-9]{1,5}'])
+        validate_re($local_port,['any|[0-9]{1,5}'])
       }
-=======
-      $allow_context = "protocol=${protocol} ${port_param}=${local_port}"
-      validate_re($protocol,['^(TCP|UDP|ICMPv4|ICMPv6)$'])
-      validate_re($local_port,['(any|[0-9]{1,5})'])
->>>>>>> 167c1e39
     } else {
       $fw_command = 'allowedprogram'
       $allow_context = "program=\"${program}\""
@@ -134,12 +128,7 @@
        }
 
       default: {
-<<<<<<< HEAD
-        $netsh_command = "C:\\Windows\\System32\\netsh.exe advfirewall firewall ${fw_action} rule name=\"${display_name}\" ${fw_description} dir=${direction} action=${action} enable=${enabled} edge=${allow_edge_traversal} ${allow_context}"
-=======
-        $netsh_command = "C:\\Windows\\System32\\netsh.exe advfirewall firewall ${fw_action} rule name=\"${display_name}\" description=\"${description}\" dir=${direction} action=${action} enable=${enabled} ${allow_context} remoteip=\"${remote_ip}\""
-       }
->>>>>>> 167c1e39
+        $netsh_command = "C:\\Windows\\System32\\netsh.exe advfirewall firewall ${fw_action} rule name=\"${display_name}\" ${fw_description} dir=${direction} action=${action} enable=${enabled} edge=${allow_edge_traversal} ${allow_context} remoteip=\"${remote_ip}\""
       }
     exec { "set rule ${display_name}":
       command  => $netsh_command,
