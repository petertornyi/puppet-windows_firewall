# Class windows_firewall::exception
#
# This class manages exceptions in the windows firewall
#
# Parameters:
#   [*ensure*]          - Control the existence of a rule
#   [*direction]        - Specifies whether this rule matches inbound or outbound network traffic.
#   [*action]           - Specifies what Windows Firewall with Advanced Security does to filter network packets that match the criteria specified in this rule.
#   [*enabled]          - Specifies whether the rule is currently enabled.
#   [*protocol]         - Specifies that network packets with a matching IP protocol match this rule.
#   [*local_port]       - Specifies that network packets with matching IP port numbers matched by this rule.
#   [*display_name]     - Specifies the rule name assigned to the rule that you want to display
#   [*description]      - Provides information about the firewall rule.
#
# Actions:
#
# Requires:
#
# Usage:
#
#  By protocol/port:
#
#   windows_firewall::exception { 'WINRM-HTTP-In-TCP':
#     ensure       => present,
#     direction    => 'in',
#     action       => 'Allow',
#     enabled      => 'yes',
#     protocol     => 'TCP',
#     local_port   => '5985',
#     program      => undef,
#     display_name => 'Windows Remote Management HTTP-In',
#     description  => 'Inbound rule for Windows Remote Management via WS-Management. [TCP 5985]',
#   }
#
#  By program path:
#
#   windows_firewall::exception { 'myapp':
#     ensure       => present,
#     direction    => 'in',
#     action       => 'Allow',
#     enabled      => 'yes',
#     program      => 'C:\\myapp.exe',
#     display_name => 'My App',
#     description  => 'Inbound rule for My App',
#   }
#
define windows_firewall::exception(
  $ensure = 'present',
  $direction = '',
  $action = '',
  $enabled = 'yes',
  $protocol = '',
  $local_port = '',
  $program = undef,
  $display_name = '',
  $description = '',
  $allow_edge_traversal = 'no',

) {

    # Check if we're allowing a program or port/protocol and validate accordingly
    if $program == undef {
      #check whether to use 'localport', or just 'port' depending on OS
      case $::operatingsystemversion {
        /Windows Server 2003/, /Windows XP/: {
          $port_param = 'port'
        }
        default: {
          $port_param = 'localport'
        }
      }
      $fw_command = 'portopening'
      $allow_context = "protocol=${protocol} ${port_param}=${local_port}"
      validate_re($protocol,['^(TCP|UDP)$'])
      validate_re($local_port,['[0-9]{1,5}'])
    } else {
      $fw_command = 'allowedprogram'
      $allow_context = "program=\"${program}\""
      validate_absolute_path($program)
    }

    # Validate common parameters
    validate_re($ensure,['^(present|absent)$'])
    validate_slength($display_name,255)
    validate_re($enabled,['^(yes|no)$'])
	validate_re($allow_edge_traversal,['^(yes|no)$'])

    case $::operatingsystemversion {
      'Windows Server 2012', 'Windows Server 2008', 'Windows Server 2008 R2', 'Windows Vista','Windows 7','Windows 8': {
        validate_slength($description,255)
        validate_re($direction,['^(in|out)$'])
        validate_re($action,['^(allow|block)$'])
      }
      default: { }
    }

    # Set command to check for existing rules
    $check_rule_existance= "C:\\Windows\\System32\\netsh.exe advfirewall firewall show rule name=\"${display_name}\""

    # Use unless for exec if we want the rule to exist, include a description
    if $ensure == 'present' {
        $fw_action = 'add'
        $unless = $check_rule_existance
        $onlyif = undef
        $fw_description = "description=\"${description}\""
    } else {
    # Or onlyif if we expect it to be absent; no description argument
        $fw_action = 'delete'
        $onlyif = $check_rule_existance
        $unless = undef
        $fw_description = ''
    }

    case $::operatingsystemversion {
      /Windows Server 2003/, /Windows XP/: {
        $mode = $enabled ? {
          'yes' => 'ENABLE',
          'no'  => 'DISABLE',
        }
        $netsh_command = "C:\\Windows\\System32\\netsh.exe firewall ${fw_action} ${fw_command} name=\"${display_name}\" mode=${mode} ${allow_context}"
      }
      default: {
<<<<<<< HEAD
        $netsh_command = "C:\\Windows\\System32\\netsh.exe advfirewall firewall ${fw_action} rule name=\"${display_name}\" description=\"${description}\" dir=${direction} action=${action} enable=${enabled} edge=${allow_edge_traversal} ${allow_context}"
=======
        $netsh_command = "C:\\Windows\\System32\\netsh.exe advfirewall firewall ${fw_action} rule name=\"${display_name}\" ${fw_description} dir=${direction} action=${action} enable=${enabled} ${allow_context}"
>>>>>>> 78bca554
      }
    }

    exec { "set rule ${display_name}":
      command  => $netsh_command,
      provider => windows,
      onlyif   => $onlyif,
      unless   => $unless,
    }
}<|MERGE_RESOLUTION|>--- conflicted
+++ resolved
@@ -83,7 +83,7 @@
     validate_re($ensure,['^(present|absent)$'])
     validate_slength($display_name,255)
     validate_re($enabled,['^(yes|no)$'])
-	validate_re($allow_edge_traversal,['^(yes|no)$'])
+	  validate_re($allow_edge_traversal,['^(yes|no)$'])
 
     case $::operatingsystemversion {
       'Windows Server 2012', 'Windows Server 2008', 'Windows Server 2008 R2', 'Windows Vista','Windows 7','Windows 8': {
@@ -120,11 +120,7 @@
         $netsh_command = "C:\\Windows\\System32\\netsh.exe firewall ${fw_action} ${fw_command} name=\"${display_name}\" mode=${mode} ${allow_context}"
       }
       default: {
-<<<<<<< HEAD
-        $netsh_command = "C:\\Windows\\System32\\netsh.exe advfirewall firewall ${fw_action} rule name=\"${display_name}\" description=\"${description}\" dir=${direction} action=${action} enable=${enabled} edge=${allow_edge_traversal} ${allow_context}"
-=======
-        $netsh_command = "C:\\Windows\\System32\\netsh.exe advfirewall firewall ${fw_action} rule name=\"${display_name}\" ${fw_description} dir=${direction} action=${action} enable=${enabled} ${allow_context}"
->>>>>>> 78bca554
+        $netsh_command = "C:\\Windows\\System32\\netsh.exe advfirewall firewall ${fw_action} rule name=\"${display_name}\" ${fw_description} dir=${direction} action=${action} enable=${enabled} edge=${allow_edge_traversal} ${allow_context}"
       }
     }
 
